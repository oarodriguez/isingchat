--- conflicted
+++ resolved
@@ -4,15 +4,14 @@
 from math import log
 
 import numpy as np
+import scipy
 from dask import bag
 from numba import njit
 from scipy.sparse import csr_matrix
 from scipy.sparse.linalg import eigs as sparse_eigs
-import scipy
 
 from .exec_ import ParamsGrid
-from .utils import bin_digits, clear_bit, spin_projections
-
+from .utils import bin_digits, clear_bit, spin_projections, convert_bin_to_decimal
 
 def make_spin_proj_table(num_neighbors: int):
     """Creates the table of spin projections."""
@@ -181,6 +180,41 @@
     return nnz_elems, nnz_rows, nnz_cols
 
 
+def _csr_finite_log_transfer_matrix_parts_fast(
+    temp: float, mag_field: float, interactions: np.ndarray, num_neighbors: int
+):
+    """Calculate the parts of the sparse transfer matrix.
+
+    We use numba to accelerate the calculations.
+    """
+    _nnz_elems = []
+    _nnz_rows = list(range(num_neighbors**2))
+    _nnz_cols = []
+    for row in _nnz_rows:
+        aux_bin = bin_digits(row, num_neighbors)
+        first_element = aux_bin.pop(0)
+        aux_bin.append(first_element)
+        col = convert_bin_to_decimal(aux_bin)
+        _nnz_cols.append(col)
+
+        ref_proj = spin_projections(row, num_neighbors)
+        proj_one = ref_proj[0]
+        w_elem = mag_field * proj_one / temp
+        for index in range(len(ref_proj)):
+            hop_param = interactions[index]
+            if index < len(ref_proj)-1:
+                proj_two = ref_proj[index+1]
+            else:
+                proj_two = ref_proj[0]
+            w_elem += hop_param * proj_one * proj_two / temp
+        _nnz_elems.append(w_elem)
+
+    nnz_elems = np.asarray(_nnz_elems, dtype=np.float64)
+    nnz_rows = np.asarray(_nnz_rows, dtype=np.int32)
+    nnz_cols = np.asarray(_nnz_cols, dtype=np.int32)
+    return nnz_elems, nnz_rows, nnz_cols
+
+
 def norm_sparse_log_transfer_matrix(
     temp: float,
     mag_field: float,
@@ -227,7 +261,7 @@
     num_tm_eigvals: int = None,
 ):
     """Calculate the Helmholtz free energy for a finite chain."""
-    nnz_elems, nnz_rows, nnz_cols = _csr_log_transfer_matrix_parts_fast(
+    nnz_elems, nnz_rows, nnz_cols = _csr_finite_log_transfer_matrix_parts_fast(
         temp, mag_field, interactions, num_neighbors
     )
 
@@ -254,9 +288,7 @@
     # for three or two interactions
     if len(interactions) <= 3:
         w_matrix_dense = w_matrix.todense()
-        w_all_norm_eigvals: np.ndarray = scipy.linalg.eig(
-            w_matrix_dense
-        )
+        w_all_norm_eigvals: np.ndarray = scipy.linalg.eig(w_matrix_dense)
         w_norm_eigvals = w_all_norm_eigvals[0]
     else:
         w_norm_eigvals: np.ndarray = sparse_eigs(
@@ -334,7 +366,6 @@
     w_matrix_2 = csr_matrix(
         (norm_nnz_elems, (nnz_rows, nnz_cols)), shape=w_shape
     )
-<<<<<<< HEAD
     w_matrix = scipy.sparse.csr_matrix(w_matrix_1).multiply(w_matrix_2)
     # Strictly, we should calculate all the eigenvalues and calculate the
     # Free energy according to F. A, Kassan-ogly (2001),
@@ -347,18 +378,14 @@
     else:
         num_eigvals = min(num_tm_eigvals, num_rows - 2)
     # for three or two interactions
-    if len(interactions) <= 3:
+    if len(interactions_1) <= 3:
         w_matrix_dense = w_matrix.todense()
-        w_all_norm_eigvals: np.ndarray = scipy.linalg.eig(
-            w_matrix_dense
-        )
+        w_all_norm_eigvals: np.ndarray = scipy.linalg.eig(w_matrix_dense)
         w_norm_eigvals = w_all_norm_eigvals[0]
     else:
         w_norm_eigvals: np.ndarray = sparse_eigs(
             w_matrix, k=num_eigvals, which="LM", return_eigenvectors=False
         )
-=======
->>>>>>> 93574dfb
     eigvals_norms: np.ndarray = np.abs(w_norm_eigvals)
     max_eigval_norm_idx = eigvals_norms.argmax()
     max_eigval_norm = eigvals_norms[max_eigval_norm_idx]
@@ -539,7 +566,8 @@
     # In the thermodynamic limit, the number of spins is infinity.
     # Accordingly, only the largest reduced eigenvalue contributes.
     reduced_eigvals_contrib = 1.0
-    helm_free_erg_tl = -temp * (
+    cellunit = 2
+    helm_free_erg_tl = -(temp/cellunit) * (
         max_w_log_elem
         + log(max_eigval_norm)
         + np.log(reduced_eigvals_contrib.real)
@@ -596,7 +624,7 @@
                 interactions_1=interactions,
                 interactions_2=interactions_2,
                 num_neighbors=num_neighbors,
-                num_tm_eigvals=num_tm_eigvals
+                num_tm_eigvals=num_tm_eigvals,
             )
         else:
             return energy_imperfect_thermo_limit_fast(
@@ -604,7 +632,7 @@
                 magnetic_field,
                 interactions=interactions,
                 interactions_2=interactions_2,
-                num_neighbors=num_neighbors
+                num_neighbors=num_neighbors,
             )
     if finite_chain:
         return energy_finite_chain_fast(
